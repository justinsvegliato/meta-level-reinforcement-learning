docker run --detach --rm -v $(pwd):/tf/ --workdir /tf --gpus all --name rlts-ablate-state chai/rlts:latest \
      python -m rlts.train.procgen_meta \
      --max_tree_size 256 --pretrained_percentile 0.1 --num_iterations 1000 \
<<<<<<< HEAD
      --collect_steps 4096 --n_collect_envs 64 --train_batch_size 64 --gpus $1 \
      --ablate_struc_tokenise
=======
      --collect_steps 4096 --n_collect_envs 64 --train_batch_size 64 --gpus 0 \
      --ablate_state_tokenise
>>>>>>> f5e2314a
<|MERGE_RESOLUTION|>--- conflicted
+++ resolved
@@ -1,10 +1,5 @@
 docker run --detach --rm -v $(pwd):/tf/ --workdir /tf --gpus all --name rlts-ablate-state chai/rlts:latest \
       python -m rlts.train.procgen_meta \
       --max_tree_size 256 --pretrained_percentile 0.1 --num_iterations 1000 \
-<<<<<<< HEAD
-      --collect_steps 4096 --n_collect_envs 64 --train_batch_size 64 --gpus $1 \
-      --ablate_struc_tokenise
-=======
       --collect_steps 4096 --n_collect_envs 64 --train_batch_size 64 --gpus 0 \
-      --ablate_state_tokenise
->>>>>>> f5e2314a
+      --ablate_state_tokenise