data
debug
runs
wandb_key
<<<<<<< HEAD
runs
=======
temp
tmp
sync
>>>>>>> 2a40df83

# TODO: add version control for these
outputs/runs
outputs/debug
wandb
stockfish

# IDE
.vscode

# Byte-compiled / optimized / DLL files
__pycache__/
*.py[cod]
*$py.class

# C extensions
*.so

# Jupyter
.ipynb_checkpoints/

# Distribution / packaging
.Python
build/
develop-eggs/
dist/
downloads/
eggs/
.eggs/
lib/
lib64/
parts/
sdist/
var/
wheels/
pip-wheel-metadata/
share/python-wheels/
*.egg-info/
.installed.cfg
*.egg
MANIFEST

# PyInstaller
#  Usually these files are written by a python script from a template
#  before PyInstaller builds the exe, so as to inject date/other infos into it.
*.manifest
*.spec

# Installer logs
pip-log.txt
pip-delete-this-directory.txt

# Unit test / coverage reports
htmlcov/
.tox/
.nox/
.coverage
.coverage.*
.cache
nosetests.xml
coverage.xml
*.cover
*.py,cover
.hypothesis/
.pytest_cache/

# Translations
*.mo
*.pot

# Django stuff:
*.log
local_settings.py
db.sqlite3
db.sqlite3-journal

# Flask stuff:
instance/
.webassets-cache

# Scrapy stuff:
.scrapy

# Sphinx documentation
docs/_build/

# PyBuilder
target/

# Jupyter Notebook
.ipynb_checkpoints

# IPython
profile_default/
ipython_config.py

# pyenv
.python-version

# pipenv
#   According to pypa/pipenv#598, it is recommended to include Pipfile.lock in version control.
#   However, in case of collaboration, if having platform-specific dependencies or dependencies
#   having no cross-platform support, pipenv may install dependencies that don't work, or not
#   install all needed dependencies.
#Pipfile.lock

# PEP 582; used by e.g. github.com/David-OConnor/pyflow
__pypackages__/

# Celery stuff
celerybeat-schedule
celerybeat.pid

# SageMath parsed files
*.sage.py

# Environments
.env
.venv
env/
venv/
ENV/
env.bak/
venv.bak/

# Spyder project settings
.spyderproject
.spyproject

# Rope project settings
.ropeproject

# mkdocs documentation
/site

# mypy
.mypy_cache/
.dmypy.json
dmypy.json

# Pyre type checker
.pyre/<|MERGE_RESOLUTION|>--- conflicted
+++ resolved
@@ -2,13 +2,9 @@
 debug
 runs
 wandb_key
-<<<<<<< HEAD
-runs
-=======
 temp
 tmp
 sync
->>>>>>> 2a40df83
 
 # TODO: add version control for these
 outputs/runs
